# Contracts in vechain

This document provides a comprehensive guide on constructing contract transactions using the vechain SDK, specifically focusing on deploying smart contracts and calling contract functions. The aim is to furnish developers with the knowledge to seamlessly integrate these transactions into their blockchain applications on vechain.

## Deploying a Smart Contract

### Overview

Deploying a smart contract is a foundational step in leveraging the vechain blockchain for decentralized applications. This section delves into the process of creating a deployment clause, which is essential for initiating a smart contract on the network.

[ContractDeploySnippet](examples/contracts/contract-deploy.ts)

### Process Breakdown

1. **Clause Construction**: The deployment of a smart contract begins with the construction of a deployment clause. The vechain SDK offers a dedicated function, `clauseBuilder.deployContract`, found within the `@vechain/sdk-core` package, for this purpose.

2. **Smart Contract Bytecode**: The bytecode of the smart contract, contained within the `contractBytecode` variable, encapsulates the compiled contract code that will be deployed to the blockchain.

3. **Invocation**: By invoking the `clauseBuilder.deployContract` function with the contract's bytecode, a clause object is generated. This clause object is a structured representation of the deployment request, ready to be broadcast to the vechain network.

### Conclusion

The deployment example elucidates the utilization of the vechain SDK to construct a deployment clause, a crucial component for deploying smart contracts on the vechain blockchain.

## Calling a Contract Function

### Overview

After deploying a smart contract, interacting with its functions is the next step. This section guides you through the creation of a clause tailored for calling a specific function within a deployed smart contract.

[ContractFunctionCallSnippet](examples/contracts/contract-function-call.ts)

### Process Breakdown

1. **Understanding the ABI**: The ABI (Application Binary Interface) of the smart contract, usually defined in JSON format, describes the contract's functions and their respective parameters. This interface is pivotal for ensuring proper interaction with the contract's functions.

2. **Clause Creation for Function Calls**: Utilizing the `clauseBuilder.functionInteraction` function from the `@vechain/sdk-core` package, a clause is crafted for the specific purpose of invoking a function on the smart contract.

3. **Function Invocation**: In this example, the function `setValue` within the smart contract is invoked with a parameter of `123`. This action demonstrates how to interact with a function, altering the state within the smart contract based on the function's logic.

### Conclusion

<<<<<<< HEAD
This section highlights the methodology for constructing a clause that facilitates interaction with a deployed smart contract's functions on the vechain network, thereby enabling developers to manipulate and query smart contract states efficiently.
=======
This example illustrates the process of creating a clause that is useful for interacting with a deployed smart contract on vechain.

   
## Create a sample ERC20 token

### Overview
The ERC20 token standard is widely used for creating and issuing smart contracts on Ethereum blockchain. Vechain, being compatible with Ethereum's EVM, allows for the implementation of ERC20 tokens on its platform. This provides the benefits of VeChain's features, such as improved scalability and lower transaction costs, while maintaining the familiar ERC20 interface.

### Example

The vechain SDK allows to create a sample ERC20 token with a few lines of code. The example below shows how to create a sample ERC20 token with the name "SampleToken" and symbol "ST" with a total supply of 1000000000000000000000000. 

#### Compile the contract

The first step is to compile the contract using a solidity compiler. In this example we will compile an ERC20 token contract based on the OpenZeppelin ERC20 implementation. The contract is the following one: 

The bytecode and the ABI have been obtained by compiling the following contract:

```solidity
pragma solidity ^0.8.20;

import "@openzeppelin/contracts/token/ERC20/ERC20.sol";

contract SampleToken is ERC20 {
    constructor() ERC20("SampleToken", "ST") {
        _mint(msg.sender, 1000000 * (10 ** uint256(decimals())));
    }
}
```

#### Deploy the contract

Once the contract is compiled, we can deploy it using the vechain SDK. The following code shows how to deploy the contract:


[CreateERC20TokenSnippet](examples/contracts/contract-create-ERC20-token.ts)


#### Transfer tokens to another address

Once the contract is deployed, we can transfer tokens to another address using the vechain SDK. The following code shows how to transfer 10000 token smallest unit to another address:

[ERC20FunctionCallSnippet](examples/contracts/contract-transfer-ERC20-token.ts)


#### Filter the Transfer event

In blockchain and smart contract contexts, events are significant occurrences or state changes within a contract that are emitted (or logged) for external systems and interfaces to detect and act upon. These events provide a way to signal to external entities that something of note has occurred within the contract, without requiring constant monitoring of the contract's state. They are especially useful in decentralized applications (dApps) for triggering updates in the UI in response to contract state changes.

The Transfer event is a common event found in token contracts, especially those following standards like ERC-20 or ERC-721. It signifies the transfer of tokens from one address to another and typically includes information such as the sender's address, the recipient's address, and the amount transferred.

Filtering events allows applications to listen for specific occurrences within a contract rather than polling the contract's state continually. This is both efficient and effective for staying updated with relevant contract interactions.



For instance, once an ERC20 token contract is deployed, we can filter the Transfer events using the vechain SDK. The following code shows the filtering of a transfer event for a specific receiver address

[ERC20FilterEventSnippet](examples/contracts/contract-event-filter.ts)
>>>>>>> 0ffa9717

This document, designed to be both informative and practical, equips developers with the necessary tools and knowledge to effectively interact with smart contracts on the vechain blockchain, from deployment to function invocation.<|MERGE_RESOLUTION|>--- conflicted
+++ resolved
@@ -40,67 +40,6 @@
 
 ### Conclusion
 
-<<<<<<< HEAD
 This section highlights the methodology for constructing a clause that facilitates interaction with a deployed smart contract's functions on the vechain network, thereby enabling developers to manipulate and query smart contract states efficiently.
-=======
-This example illustrates the process of creating a clause that is useful for interacting with a deployed smart contract on vechain.
-
-   
-## Create a sample ERC20 token
-
-### Overview
-The ERC20 token standard is widely used for creating and issuing smart contracts on Ethereum blockchain. Vechain, being compatible with Ethereum's EVM, allows for the implementation of ERC20 tokens on its platform. This provides the benefits of VeChain's features, such as improved scalability and lower transaction costs, while maintaining the familiar ERC20 interface.
-
-### Example
-
-The vechain SDK allows to create a sample ERC20 token with a few lines of code. The example below shows how to create a sample ERC20 token with the name "SampleToken" and symbol "ST" with a total supply of 1000000000000000000000000. 
-
-#### Compile the contract
-
-The first step is to compile the contract using a solidity compiler. In this example we will compile an ERC20 token contract based on the OpenZeppelin ERC20 implementation. The contract is the following one: 
-
-The bytecode and the ABI have been obtained by compiling the following contract:
-
-```solidity
-pragma solidity ^0.8.20;
-
-import "@openzeppelin/contracts/token/ERC20/ERC20.sol";
-
-contract SampleToken is ERC20 {
-    constructor() ERC20("SampleToken", "ST") {
-        _mint(msg.sender, 1000000 * (10 ** uint256(decimals())));
-    }
-}
-```
-
-#### Deploy the contract
-
-Once the contract is compiled, we can deploy it using the vechain SDK. The following code shows how to deploy the contract:
-
-
-[CreateERC20TokenSnippet](examples/contracts/contract-create-ERC20-token.ts)
-
-
-#### Transfer tokens to another address
-
-Once the contract is deployed, we can transfer tokens to another address using the vechain SDK. The following code shows how to transfer 10000 token smallest unit to another address:
-
-[ERC20FunctionCallSnippet](examples/contracts/contract-transfer-ERC20-token.ts)
-
-
-#### Filter the Transfer event
-
-In blockchain and smart contract contexts, events are significant occurrences or state changes within a contract that are emitted (or logged) for external systems and interfaces to detect and act upon. These events provide a way to signal to external entities that something of note has occurred within the contract, without requiring constant monitoring of the contract's state. They are especially useful in decentralized applications (dApps) for triggering updates in the UI in response to contract state changes.
-
-The Transfer event is a common event found in token contracts, especially those following standards like ERC-20 or ERC-721. It signifies the transfer of tokens from one address to another and typically includes information such as the sender's address, the recipient's address, and the amount transferred.
-
-Filtering events allows applications to listen for specific occurrences within a contract rather than polling the contract's state continually. This is both efficient and effective for staying updated with relevant contract interactions.
-
-
-
-For instance, once an ERC20 token contract is deployed, we can filter the Transfer events using the vechain SDK. The following code shows the filtering of a transfer event for a specific receiver address
-
-[ERC20FilterEventSnippet](examples/contracts/contract-event-filter.ts)
->>>>>>> 0ffa9717
 
 This document, designed to be both informative and practical, equips developers with the necessary tools and knowledge to effectively interact with smart contracts on the vechain blockchain, from deployment to function invocation.