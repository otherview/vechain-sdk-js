--- conflicted
+++ resolved
@@ -32,7 +32,7 @@
  * Regular expression for matching a string in the format `/^0x[0-9a-f]*$/i;`
  *
  * @type {RegExp}
- * @see H0x.of
+ * @see Hex0x.of
  * @see HexString
  */
 const REGEX_FOR_0X_PREFIX_HEX = /^0x[0-9a-f]*$/i;
@@ -76,16 +76,9 @@
 }
 
 /**
-<<<<<<< HEAD
- * Combines the types can be represented as hexadecimal expression.
- * @see H0x
- * @see Hex
- * @see Quantity
-=======
  * Represents a value that can be represented in hexadecimal format.
  *
  * @typedef {bigint | Buffer | Uint8Array | number | string} HexRepresentable
->>>>>>> c5f9cce7
  */
 type HexRepresentable = bigint | Buffer | Uint8Array | number | string;
 
@@ -130,13 +123,8 @@
  */
 function ofHexString(n: HexString, bytes: number): string {
     assert(
-<<<<<<< HEAD
         'ofHexString',
-        H0x.isValid(n),
-=======
-        'Hex.ts.ofHexString',
         Hex0x.isValid(n),
->>>>>>> c5f9cce7
         DATA.INVALID_DATA_TYPE,
         ErrorMessage.NOT_HEX,
         { n }
@@ -237,15 +225,9 @@
 }
 
 /**
-<<<<<<< HEAD
- * Helper for encoding hexadecimal values prefixed with `0x`.
- */
-const H0x = {
-=======
- * Helper class for encoding hexadecimal values prefixed with '0x'.
+ * Helper for encoding hexadecimal values prefixed with '0x'.
  */
 const Hex0x = {
->>>>>>> c5f9cce7
     /**
      * Checks if the given expression is a valid hexadecimal expression
      * - prefixed with `0x` (or optionally if `is0xOptional is `true`),
