import { describe, expect, test } from '@jest/globals';
import { H0x, Hex, Quantity } from '../../../src';

/**
 * Text Hex representation from TS types prefixed with `0x`.
 * @group unit/utils/hex
 */
describe('H0x', () => {
    test('of bigint', () => {
        const output: string = H0x.of(BigInt(10), 0);
        expect(output).toBe('0x0a');
    });

    test('of Buffer', () => {
        const buffer: Uint8Array = Buffer.from(new Uint8Array(1));
        buffer[0] = 10;
        const output: string = H0x.of(buffer, 0);
        expect(output).toBe('0x0a');
    });

    test('of Uint8Array', () => {
        const uint8Array: Uint8Array = new Uint8Array(1);
        uint8Array[0] = 10;
        const output: string = H0x.of(uint8Array, 0);
        expect(output).toBe('0x0a');
    });

    test('of number', () => {
        const output: string = H0x.of(10 as number, 0);
        expect(output).toBe('0x0a');
    });

    test('of string', () => {
        const output: string = H0x.of('a' as string, 0);
        expect(output).toBe('0x61');
    });

    test('padded', () => {
        const output: string = H0x.of('a', 2);
        expect(output).toBe('0x0061');
    });

    test('isValid - true', () => {
<<<<<<< HEAD
        expect(H0x.isValid('0x00fF')).toBe(true);
    });

    test('isValid - false', () => {
        expect(H0x.isValid('00fF')).toBe(false);
        expect(H0x.isValid('0x00gG')).toBe(false);
=======
        const output: boolean = H0x.isValid('0x12ef');
        expect(output).toBe(true);
    });

    test('isValid - false - no 0x', () => {
        const output: boolean = H0x.isValid('12ef');
        expect(output).toBe(false);
    });

    test('isValid - false - no hex', () => {
        const output: boolean = H0x.isValid('12fg');
        expect(output).toBe(false);
>>>>>>> 7bc8cf8a
    });
});

/**
 * Text Hex representation from TS types.
 * @group unit/utils/hex
 */
describe('Hex', () => {
    test('of bigint', () => {
        const output: string = Hex.of(BigInt(10));
        expect(output).toBe('0a');

        expect(() => {
            Hex.of(BigInt(-10), 0);
        }).toThrow("Arg 'n' not negative.");
    });

    test('of Buffer', () => {
        const buffer: Uint8Array = Buffer.from(new Uint8Array(1));
        buffer[0] = 10;
        const output: string = Hex.of(buffer);
        expect(output).toBe('0a');
    });

    test('of HexString', () => {
        const output: string = Hex.of('0x61' as string);
        expect(output).toBe('61');
    });

    test('of number', () => {
        const output: string = Hex.of(10 as number);
        expect(output).toBe('0a');

        expect(() => {
            Hex.of(3.14 as number);
        }).toThrow(`Arg 'n' not an integer.`);

        expect(() => {
            Hex.of(-10 as number);
        }).toThrow("Arg 'n' not negative.");
    });

    test('of string', () => {
        const output: string = Hex.of('a' as string);
        expect(output).toBe('61');
    });

    test('of Uint8Array', () => {
        const uint8Array: Uint8Array = new Uint8Array(1);
        uint8Array[0] = 10;
        const output: string = Hex.of(uint8Array);
        expect(output).toBe('0a');
    });

    test('padded', () => {
        const output: string = Hex.of('a', 2);
        expect(output).toBe('0061');
    });
<<<<<<< HEAD

    test('isValid - true', () => {
        expect(Hex.isValid('00fF')).toBe(true);
    });

    test('isValid - false', () => {
        expect(Hex.isValid('0x00fF')).toBe(false);
        expect(Hex.isValid('00gG')).toBe(false);
=======
});

/**
 * Text hexadecimal representation of Ethereum quantities.
 * @group unit/utils/hex
 */
describe('Quantity', () => {
    test('of zero', () => {
        const output: string = Quantity.of(0);
        expect(output).toBe('0x0');
    });

    test('of odd long hex expression', () => {
        const output: string = Quantity.of(256);
        expect(output).toBe('0x100');
    });

    test('of even long hex expression', () => {
        const output: string = Quantity.of(255);
        expect(output).toBe('0xff');
>>>>>>> 7bc8cf8a
    });
});<|MERGE_RESOLUTION|>--- conflicted
+++ resolved
@@ -41,14 +41,6 @@
     });
 
     test('isValid - true', () => {
-<<<<<<< HEAD
-        expect(H0x.isValid('0x00fF')).toBe(true);
-    });
-
-    test('isValid - false', () => {
-        expect(H0x.isValid('00fF')).toBe(false);
-        expect(H0x.isValid('0x00gG')).toBe(false);
-=======
         const output: boolean = H0x.isValid('0x12ef');
         expect(output).toBe(true);
     });
@@ -61,7 +53,6 @@
     test('isValid - false - no hex', () => {
         const output: boolean = H0x.isValid('12fg');
         expect(output).toBe(false);
->>>>>>> 7bc8cf8a
     });
 });
 
@@ -120,16 +111,6 @@
         const output: string = Hex.of('a', 2);
         expect(output).toBe('0061');
     });
-<<<<<<< HEAD
-
-    test('isValid - true', () => {
-        expect(Hex.isValid('00fF')).toBe(true);
-    });
-
-    test('isValid - false', () => {
-        expect(Hex.isValid('0x00fF')).toBe(false);
-        expect(Hex.isValid('00gG')).toBe(false);
-=======
 });
 
 /**
@@ -150,6 +131,5 @@
     test('of even long hex expression', () => {
         const output: string = Quantity.of(255);
         expect(output).toBe('0xff');
->>>>>>> 7bc8cf8a
     });
 });