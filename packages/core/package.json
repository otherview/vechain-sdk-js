{
  "name": "core",
  "version": "1.0.0",
  "main": "index.js",
  "license": "MIT",
  "scripts": {
    "build": "rm -rf ./dist && tsup src/index.ts --format cjs,esm --dts",
    "lint": "eslint --ext .ts src",
<<<<<<< HEAD
    "test": "echo \"Warn: no test specified\" && exit 0"
=======
    "test": "rm -rf ./coverage && jest --coverage"
>>>>>>> 10cb8363
  },
  "devDependencies": {
    "@jest/globals": "^29.7.0",
    "@typescript-eslint/eslint-plugin": "^6.7.2",
    "eslint": "^8.0.1",
    "eslint-config-standard-with-typescript": "^39.0.0",
    "eslint-plugin-import": "^2.25.2",
    "eslint-plugin-n": "^15.0.0 || ^16.0.0 ",
    "eslint-plugin-promise": "^6.0.0",
    "jest": "^29.7.0",
    "ts-jest": "^29.1.1",
    "tsup": "^7.2.0",
    "typescript": "*"
  },
  "dependencies": {
    "blakejs": "^1.2.1",
    "ethers": "^6.7.1"
  }
}<|MERGE_RESOLUTION|>--- conflicted
+++ resolved
@@ -6,11 +6,7 @@
   "scripts": {
     "build": "rm -rf ./dist && tsup src/index.ts --format cjs,esm --dts",
     "lint": "eslint --ext .ts src",
-<<<<<<< HEAD
-    "test": "echo \"Warn: no test specified\" && exit 0"
-=======
     "test": "rm -rf ./coverage && jest --coverage"
->>>>>>> 10cb8363
   },
   "devDependencies": {
     "@jest/globals": "^29.7.0",
