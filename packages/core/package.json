{
  "name": "@vechain/sdk-core",
  "version": "1.0.0-beta.4",
  "description": "Includes modules for fundamental operations like hashing and cryptography",
  "author": "vechain Foundation",
  "license": "MIT",
  "homepage": "https://github.com/vechain/vechain-sdk-js",
  "repository": {
    "type": "git",
    "url": "github:vechain/vechain-sdk-js"
  },
  "keywords": [
    "vechain",
    "contract",
    "encoding",
    "certificate",
    "bloom"
  ],
  "private": false,
  "main": "dist/index.js",
  "types": "src/index.ts",
  "files": [
    "dist",
    "src",
    "package.json",
    "README.md",
    "LICENSE"
  ],
  "scripts": {
    "build": "rm -rf ./dist && tsup src/index.ts --format cjs,esm --dts",
    "lint": "eslint --ext .ts src --ext .ts tests",
    "format": "prettier --write src/**/*.ts tests/**/*.ts",
    "test:unit": "rm -rf ./coverageUnit && jest --coverage --coverageDirectory=coverageUnit --group=unit",
    "test:integration": "rm -rf ./coverageIntegration && jest --coverage --coverageDirectory=coverageIntegration --group=integration",
    "test": "rm -rf ./coverage && jest --coverage --coverageDirectory=coverage --group=integration --group=unit"
  },
  "dependencies": {
    "@ethereumjs/rlp": "^5.0.2",
<<<<<<< HEAD
    "@vechain/sdk-errors": "1.0.0-beta.4",
    "blakejs": "^1.2.1",
    "ethers": "6.12.1"
=======
    "@scure/bip32": "^1.4.0",
    "@scure/bip39": "^1.3.0",
    "@types/elliptic": "^6.4.18",
    "@vechain/sdk-errors": "1.0.0-beta.4",
    "blakejs": "^1.2.1",
    "elliptic": "^6.5.5",
    "ethers": "6.12.1",
    "fast-json-stable-stringify": "^2.1.0"
>>>>>>> 3e7e74c3
  }
}<|MERGE_RESOLUTION|>--- conflicted
+++ resolved
@@ -36,11 +36,6 @@
   },
   "dependencies": {
     "@ethereumjs/rlp": "^5.0.2",
-<<<<<<< HEAD
-    "@vechain/sdk-errors": "1.0.0-beta.4",
-    "blakejs": "^1.2.1",
-    "ethers": "6.12.1"
-=======
     "@scure/bip32": "^1.4.0",
     "@scure/bip39": "^1.3.0",
     "@types/elliptic": "^6.4.18",
@@ -49,6 +44,5 @@
     "elliptic": "^6.5.5",
     "ethers": "6.12.1",
     "fast-json-stable-stringify": "^2.1.0"
->>>>>>> 3e7e74c3
   }
 }