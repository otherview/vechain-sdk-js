--- conflicted
+++ resolved
@@ -5,7 +5,6 @@
     deployedContractAbi,
     deployedContractBytecode
 } from './fixture';
-<<<<<<< HEAD
 import {
     addressUtils,
     networkInfo,
@@ -16,10 +15,6 @@
     type TransactionSendResult,
     type TransactionReceipt
 } from '../../../../src';
-=======
-import { addressUtils } from '@vechainfoundation/vechain-sdk-core';
-import type { TransactionReceipt } from '../../../../src';
->>>>>>> 79540a69
 
 /**
  * Tests for the ThorClient class, specifically focusing on contract-related functionality.
